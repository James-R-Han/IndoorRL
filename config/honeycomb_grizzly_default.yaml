--- conflicted
+++ resolved
@@ -72,8 +72,6 @@
       
       route_completion_translation_threshold: 2.0
 
-      route_completion_translation_threshold: 1.0
-
       chain:
         min_cusp_distance: 1.5
         angle_weight: 7.0
@@ -102,16 +100,9 @@
           "icp",
           "mapping",
           "vertex_test",
-<<<<<<< HEAD
           "intra_exp_merging",
           "dynamic_detection",
           "inter_exp_merging",
-=======
-          # map maintenance related (TODO)
-          # "intra_exp_merging",
-          # "dynamic_detection",
-          # "inter_exp_merging",
->>>>>>> 4e26a515
           "memory",
         ]
 
@@ -119,13 +110,9 @@
           # localization thread modules
           "recall",
           "icp",
-<<<<<<< HEAD
           ## "enable the following for online obstacle detection (memory should always be on)"
           "safe_corridor",
-          # "fake_obstacle",
           "change_detection_sync",
-=======
->>>>>>> 4e26a515
           "memory",
         ]
 
@@ -174,7 +161,6 @@
         traj_num_extra_states: 0
         traj_lock_prev_pose: false
         traj_lock_prev_vel: false
-<<<<<<< HEAD
         traj_qc_inv: [1.0, 0.1, 0.1, 0.1, 0.1, 1.0]
 
         use_point_association: true
@@ -185,9 +171,6 @@
 
         use_velocity_prior: false
         vp_cov: [1000.0, 0.001, 1000.0, 1000.0, 1000.0, 1000.0]
-=======
-        traj_qc_diag: [1.0, 0.1, 0.1, 0.1, 0.1, 1.0]
->>>>>>> 4e26a515
 
         # ICP parameters
         num_threads: 8
@@ -231,11 +214,7 @@
 
         depth: 6.0
 
-<<<<<<< HEAD
         map_voxel_size: 0.2
-=======
-        map_voxel_size: 0.1
->>>>>>> 4e26a515
 
         crop_range_front: 40.0
         back_over_front_ratio: 0.5
@@ -258,11 +237,7 @@
       inter_exp_merging:
         type: "lidar.inter_exp_merging_v2"
 
-<<<<<<< HEAD
         map_voxel_size: 0.2
-=======
-        map_voxel_size: 0.1
->>>>>>> 4e26a515
         max_num_experiences: 128
 
         distance_threshold: 0.6
@@ -309,7 +284,6 @@
         # threshold
         min_matched_ratio: 0.3
 
-<<<<<<< HEAD
       safe_corridor:
         type: "lidar.safe_corridor"
         # corridor computation
@@ -323,21 +297,6 @@
         # general
         visualize: true
 
-      fake_obstacle:
-        type: "lidar.fake_obstacle"
-
-        path: "/ext0/ASRL/vtr_testing_lidar/3dmodels"
-        objs: ["cone", "human", "box_large"]
-        types: [1, 1, 1]
-        xs: [4.0, 6.0, 2.5]
-        ys: [0.5, -1.0, -1.5]
-        zs: [-1.9, -1.9, -1.9]
-        rolls: [0.0, 0.0, 0.0]
-        pitchs: [0.0, 0.0, 0.0]
-        yaws: [0.0, 0.0, 0.0]
-
-        visualize: true
-
       change_detection_sync:
         type: "lidar.change_detection_v3"
         # change detection
@@ -377,15 +336,6 @@
         search_radius: 0.25
 
         negprob_threshold: 0.10 # -1.86 without prior, 0.015 with prior
-=======
-      change_detection:
-        type: "lidar.change_detection_v2"
-        # change detection
-        detection_range: 10.0
-        search_radius: 0.25
-
-        negprob_threshold: 0.015 # -1.86 without prior, 0.015 with prior
->>>>>>> 4e26a515
 
         use_prior: true
         alpha0: 3.0 #  6 / 2  (6 pseudo observations)
@@ -409,7 +359,48 @@
       memory:
         type: "graph_mem_manager"
 
-<<<<<<< HEAD
+        vertex_life_span: 5
+        window_size: 3
+
+      obstacle_detection:
+        type: "lidar.obstacle_detection"
+
+        z_min: 0.5
+        z_max: 2.0
+
+        resolution: 0.6
+        size_x: 40.0
+        size_y: 20.0
+
+        run_async: true
+        visualize: true
+
+      ground_extraction:
+        type: "lidar.ground_extraction"
+
+        z_offset: 0.2
+
+        alpha: 0.035 # 2.0 * M_PI / 180.0
+        tolerance: 0.25
+        Tm: 0.3
+        Tm_small: 0.1
+        Tb: 0.5
+        Trmse: 0.1
+        Tdprev: 1.0
+
+        rmin: 2.0
+        num_bins_small: 30
+        bin_size_small: 0.5
+        num_bins_large: 10
+        bin_size_large: 1.0
+
+        resolution: 0.6
+        size_x: 40.0
+        size_y: 20.0
+
+        run_async: true
+        visualize: true
+
       terrain_assessment:
         type: "lidar.terrain_assessment"
         # corridor computation
@@ -425,11 +416,8 @@
         run_online: false
         run_async: true
         visualize: true
-=======
-        vertex_life_span: 5
-        window_size: 3
->>>>>>> 4e26a515
-
+
+        
     ############ path planning configuration ############
     path_planning:
       type: cbit.lidar # teb.lidar for old teb version, cbit for obstacle free path tracker, cbit.lidar for obstacle avoidance version
@@ -453,7 +441,6 @@
         max_vel_theta: 0.3 
         min_turning_radius: 3.0
         weight_viapoint: 0.5
-<<<<<<< HEAD
         weight_costmap: 100.0
 
       cbit:
@@ -504,7 +491,4 @@
         kin_error_cov: [0.001, 0.001, 0.001, 0.001, 0.001, 0.001]
         
         # Misc
-        command_history_length: 100
-=======
-        weight_costmap: 100.0
->>>>>>> 4e26a515
+        command_history_length: 100