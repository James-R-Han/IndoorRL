--- conflicted
+++ resolved
@@ -28,16 +28,11 @@
 ENV VTRSRC=${VTRROOT}/src \
   VTRDATA=${VTRROOT}/data \
   VTRTEMP=${VTRROOT}/temp \
-<<<<<<< HEAD
-
-ENV VTRUI=${VTRSRC}/main/src/vtr_gui/vtr_gui/vtr-gui
+  GRIZZLY=${VTRROOT}/grizzly \
+  VTRUI=${VTRSRC}/main/src/vtr_gui/vtr_gui/vtr-gui
 
 RUN echo "alias build_ui='npm --prefix ${VTRUI} install ${VTRUI}; npm --prefix ${VTRUI} run build'" >> ~/.bashrc
 RUN echo "alias build_vtr='source /opt/ros/humble/setup.bash; cd ${VTRSRC}/main; colcon build --symlink-install'" >> ~/.bashrc
-RUN echo "alias build_vtr_ui='build_vtr; build_ui'" >> ~/.bashrc
-=======
-  GRIZZLY=${VTRROOT}/grizzly
->>>>>>> b87bd6c5
 
 ## Switch to root to install dependencies
 USER 0:0
