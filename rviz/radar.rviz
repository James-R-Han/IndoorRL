Panels:
  - Class: rviz_common/Displays
    Help Height: 0
    Name: Displays
    Property Tree Widget:
      Expanded:
        - /Global Options1
        - /TF1/Frames1
        - /raw scan1/Topic1
        - /fft scan1/Topic1
        - /odo path1/Shape1
      Splitter Ratio: 0.6411764621734619
    Tree Height: 892
  - Class: rviz_common/Selection
    Name: Selection
  - Class: rviz_common/Tool Properties
    Expanded:
      - /2D Goal Pose1
      - /Publish Point1
    Name: Tool Properties
    Splitter Ratio: 0.5886790156364441
  - Class: rviz_common/Views
    Expanded:
      - /Current View1
    Name: Views
    Splitter Ratio: 0.5
  - Class: rviz_common/Time
    Experimental: false
    Name: Time
    SyncMode: 0
    SyncSource: curr map odo
Visualization Manager:
  Class: ""
  Displays:
    - Alpha: 0.25
      Cell Size: 5
      Class: rviz_default_plugins/Grid
      Color: 160; 160; 164
      Enabled: false
      Line Style:
        Line Width: 0.029999999329447746
        Value: Lines
      Name: Grid
      Normal Cell Count: 0
      Offset:
        X: 0
        Y: 0
        Z: 0
      Plane: XY
      Plane Cell Count: 20
      Reference Frame: robot
      Value: false
    - Class: rviz_default_plugins/Axes
      Enabled: false
      Length: 1
      Name: Axes
      Radius: 0.10000000149011612
      Reference Frame: world
      Value: false
    - Class: rviz_default_plugins/TF
      Enabled: true
      Frame Timeout: 99999
      Frames:
        All Enabled: false
        loc vertex frame:
          Value: true
        loc vertex frame (offset):
          Value: true
        odo vertex frame:
          Value: false
        radar:
          Value: false
        robot:
          Value: true
        world:
          Value: true
        world (offset):
          Value: false
      Marker Scale: 20
      Name: TF
      Show Arrows: false
      Show Axes: true
      Show Names: true
      Tree:
        world:
          loc vertex frame:
            {}
          odo vertex frame:
            robot:
              radar:
                {}
          world (offset):
            loc vertex frame (offset):
              {}
      Update Interval: 0
      Value: true
    - Class: rviz_default_plugins/Image
      Enabled: false
      Max Value: 1
      Median window: 5
      Min Value: 0
      Name: raw scan
      Normalize Range: true
      Topic:
        Depth: 5
        Durability Policy: Volatile
        Filter size: 10
        History Policy: Keep Last
        Reliability Policy: Reliable
        Value: /vtr/raw_scan
      Value: false
    - Class: rviz_default_plugins/Image
      Enabled: false
      Max Value: 1
      Median window: 5
      Min Value: 0
      Name: fft scan
      Normalize Range: true
      Topic:
        Depth: 5
        Durability Policy: Volatile
        Filter size: 10
        History Policy: Keep Last
        Reliability Policy: Reliable
        Value: /vtr/fft_scan
      Value: false
    - Class: rviz_default_plugins/Image
      Enabled: false
      Max Value: 1
      Median window: 5
      Min Value: 0
      Name: bev image
      Normalize Range: true
      Topic:
        Depth: 5
        Durability Policy: Volatile
        Filter size: 10
        History Policy: Keep Last
        Reliability Policy: Reliable
        Value: /vtr/bev_scan
      Value: false
    - Alpha: 1
      Autocompute Intensity Bounds: true
      Autocompute Value Bounds:
        Max Value: 10
        Min Value: -10
        Value: true
      Axis: Z
      Channel Name: time
      Class: rviz_default_plugins/PointCloud2
      Color: 255; 255; 255
      Color Transformer: Intensity
      Decay Time: 0
      Enabled: false
      Invert Rainbow: false
      Max Color: 0; 255; 0
      Max Intensity: 0.1243748664855957
      Min Color: 255; 0; 0
      Min Intensity: -0.12437820434570312
      Name: raw point cloud
      Position Transformer: XYZ
      Selectable: true
      Size (Pixels): 3
      Size (m): 0.5
      Style: Flat Squares
      Topic:
        Depth: 5
        Durability Policy: Volatile
        Filter size: 10
        History Policy: Keep Last
        Reliability Policy: Reliable
        Value: /vtr/raw_point_cloud
      Use Fixed Frame: true
      Use rainbow: true
      Value: false
    - Alpha: 1
      Autocompute Intensity Bounds: true
      Autocompute Value Bounds:
        Max Value: 10
        Min Value: -10
        Value: true
      Axis: Z
      Channel Name: flex21
      Class: rviz_default_plugins/PointCloud2
      Color: 255; 255; 255
      Color Transformer: Intensity
      Decay Time: 0
      Enabled: false
      Invert Rainbow: false
      Max Color: 0; 255; 0
      Max Intensity: 0.12499499320983887
      Min Color: 255; 0; 0
      Min Intensity: -0.12375903129577637
      Name: filtered point cloud
      Position Transformer: XYZ
      Selectable: true
      Size (Pixels): 3
      Size (m): 1
      Style: Flat Squares
      Topic:
        Depth: 5
        Durability Policy: Volatile
        Filter size: 10
        History Policy: Keep Last
        Reliability Policy: Reliable
        Value: /vtr/filtered_point_cloud
      Use Fixed Frame: true
      Use rainbow: true
      Value: false
    - Angle Tolerance: 0.10000000149011612
      Class: rviz_default_plugins/Odometry
      Covariance:
        Orientation:
          Alpha: 0.5
          Color: 255; 255; 127
          Color Style: Unique
          Frame: Local
          Offset: 1
          Scale: 1
          Value: true
        Position:
          Alpha: 0.30000001192092896
          Color: 204; 51; 204
          Scale: 1
          Value: true
        Value: false
      Enabled: true
      Keep: 0
      Name: odo path
      Position Tolerance: 0.10000000149011612
      Shape:
        Alpha: 1
        Axes Length: 2
        Axes Radius: 0.20000000298023224
        Color: 255; 25; 0
        Head Length: 0.30000001192092896
        Head Radius: 0.10000000149011612
        Shaft Length: 2
        Shaft Radius: 0.20000000298023224
        Value: Axes
      Topic:
        Depth: 5
        Durability Policy: Volatile
        Filter size: 10
        History Policy: Keep Last
        Reliability Policy: Reliable
        Value: /vtr/odometry
      Value: true
    - Alpha: 1
      Autocompute Intensity Bounds: false
      Autocompute Value Bounds:
        Max Value: 10
        Min Value: -10
        Value: true
      Axis: Z
      Channel Name: time
      Class: rviz_default_plugins/PointCloud2
      Color: 255; 255; 0
      Color Transformer: FlatColor
      Decay Time: 0
      Enabled: false
      Invert Rainbow: false
      Max Color: 0; 255; 0
      Max Intensity: 1
      Min Color: 255; 0; 0
      Min Intensity: 0
      Name: undistorted point cloud
      Position Transformer: XYZ
      Selectable: true
      Size (Pixels): 3
      Size (m): 1
      Style: Spheres
      Topic:
        Depth: 5
        Durability Policy: Volatile
        Filter size: 10
        History Policy: Keep Last
        Reliability Policy: Reliable
        Value: /vtr/udist_point_cloud
      Use Fixed Frame: true
      Use rainbow: true
      Value: false
    - Alpha: 1
      Autocompute Intensity Bounds: true
      Autocompute Value Bounds:
        Max Value: 10
        Min Value: -10
        Value: true
      Axis: Z
      Channel Name: intensity
      Class: rviz_default_plugins/PointCloud2
      Color: 239; 41; 41
      Color Transformer: FlatColor
      Decay Time: 0
      Enabled: true
      Invert Rainbow: false
      Max Color: 255; 255; 255
      Max Intensity: 1.0234375
      Min Color: 0; 0; 0
      Min Intensity: 0.00022029876708984375
      Name: curr map odo
      Position Transformer: XYZ
      Selectable: true
      Size (Pixels): 3
      Size (m): 1
      Style: Spheres
      Topic:
        Depth: 5
        Durability Policy: Volatile
        Filter size: 10
        History Policy: Keep Last
        Reliability Policy: Best Effort
        Value: /vtr/submap_odo
      Use Fixed Frame: true
      Use rainbow: true
      Value: true
    - Alpha: 1
      Buffer Length: 1
      Class: rviz_default_plugins/Path
      Color: 255; 255; 0
      Enabled: true
      Head Diameter: 0.30000001192092896
      Head Length: 0.20000000298023224
      Length: 1
      Line Style: Lines
      Line Width: 0.029999999329447746
      Name: loc path
      Offset:
        X: 0
        Y: 0
        Z: 0
      Pose Color: 255; 85; 255
      Pose Style: Axes
      Radius: 0.10000000149011612
      Shaft Diameter: 0.10000000149011612
      Shaft Length: 0.10000000149011612
      Topic:
        Depth: 5
        Durability Policy: Volatile
        Filter size: 10
        History Policy: Keep Last
        Reliability Policy: Reliable
        Value: /vtr/loc_path
      Value: true
    - Alpha: 1
      Autocompute Intensity Bounds: false
      Autocompute Value Bounds:
        Max Value: 10
        Min Value: -10
        Value: true
      Axis: Z
      Channel Name: icp_score
      Class: rviz_default_plugins/PointCloud2
      Color: 0; 255; 0
      Color Transformer: FlatColor
      Decay Time: 0
      Enabled: true
      Invert Rainbow: false
      Max Color: 255; 255; 255
      Max Intensity: 3
      Min Color: 0; 0; 0
      Min Intensity: 1
      Name: curr map loc
      Position Transformer: XYZ
      Selectable: true
      Size (Pixels): 3
      Size (m): 1
      Style: Flat Squares
      Topic:
        Depth: 5
        Durability Policy: Volatile
        Filter size: 10
        History Policy: Keep Last
        Reliability Policy: Reliable
        Value: /vtr/submap_loc
      Use Fixed Frame: true
      Use rainbow: true
      Value: true
  Enabled: true
  Global Options:
    Background Color: 0; 0; 0
    Fixed Frame: world
    Frame Rate: 30
  Name: root
  Tools:
    - Class: rviz_default_plugins/Interact
      Hide Inactive Objects: true
    - Class: rviz_default_plugins/MoveCamera
    - Class: rviz_default_plugins/Select
    - Class: rviz_default_plugins/FocusCamera
    - Class: rviz_default_plugins/Measure
      Line color: 128; 128; 0
    - Class: rviz_default_plugins/SetInitialPose
      Covariance x: 0.25
      Covariance y: 0.25
      Covariance yaw: 0.06853891909122467
      Topic:
        Depth: 5
        Durability Policy: Volatile
        History Policy: Keep Last
        Reliability Policy: Reliable
        Value: /initialpose
    - Class: rviz_default_plugins/SetGoal
      Topic:
        Depth: 5
        Durability Policy: Volatile
        History Policy: Keep Last
        Reliability Policy: Reliable
        Value: /goal_pose
    - Class: rviz_default_plugins/PublishPoint
      Single click: true
      Topic:
        Depth: 5
        Durability Policy: Volatile
        History Policy: Keep Last
        Reliability Policy: Reliable
        Value: /clicked_point
  Transformation:
    Current:
      Class: rviz_default_plugins/TF
  Value: true
  Views:
    Current:
      Class: rviz_default_plugins/Orbit
      Distance: 431.33740234375
      Enable Stereo Rendering:
        Stereo Eye Separation: 0.05999999865889549
        Stereo Focal Distance: 1
        Swap Stereo Eyes: false
        Value: false
      Focal Point:
<<<<<<< HEAD
        X: -19.686899185180664
        Y: -1.203965187072754
        Z: -83.63922119140625
      Focal Shape Fixed Size: true
=======
        X: 41.995059967041016
        Y: 3.2549021244049072
        Z: -83.61383056640625
      Focal Shape Fixed Size: false
>>>>>>> ae66c7d3
      Focal Shape Size: 0.05000000074505806
      Invert Z Axis: false
      Name: Current View
      Near Clip Distance: 0.009999999776482582
      Pitch: 1.5697963237762451
      Target Frame: robot
      Value: Orbit (rviz_default_plugins)
      Yaw: 4.698880195617676
    Saved: ~
Window Geometry:
  Displays:
    collapsed: false
  Height: 1043
  Hide Left Dock: false
  Hide Right Dock: true
  QMainWindow State: 000000ff00000000fd000000040000000000000156000003b9fc0200000008fb0000001200530065006c0065006300740069006f006e000000003d0000007e0000005c00fffffffb0000001e0054006f006f006c002000500072006f007000650072007400690065007302000001ed000001df00000185000000a3fb000000120056006900650077007300200054006f006f02000001df000002110000018500000122fb000000200054006f006f006c002000500072006f0070006500720074006900650073003203000002880000011d000002210000017afb000000100044006900730070006c006100790073010000003d000003b9000000c900fffffffb0000002000730065006c0065006300740069006f006e00200062007500660066006500720200000138000000aa0000023a00000294fb00000014005700690064006500530074006500720065006f02000000e6000000d2000003ee0000030bfb0000000c004b0069006e0065006300740200000186000001060000030c00000261000000010000012f000003b9fc0200000005fb0000001e0054006f006f006c002000500072006f00700065007200740069006500730100000041000000780000000000000000fb000000100072006100770020007300630061006e000000003d000001260000002800fffffffb0000000a00560069006500770073000000003d000003b9000000a400fffffffb0000001200620065007600200069006d00610067006500000001f3000002030000002800fffffffb0000001200530065006c0065006300740069006f006e010000025a000000b200000000000000000000000200000490000000a9fc0100000001fb0000000a00560069006500770073030000004e00000080000002e1000001970000000300000780000000befc0100000003fb000000100066006600740020007300630061006e0000000000000007800000006800fffffffb0000000800540069006d0065000000000000000500000002eb00fffffffb0000000800540069006d0065010000000000000450000000000000000000000624000003b900000004000000040000000800000008fc0000000100000002000000010000000a0054006f006f006c00730100000000ffffffff0000000000000000
  Selection:
    collapsed: false
  Time:
    collapsed: false
  Tool Properties:
    collapsed: false
  Views:
    collapsed: true
  Width: 1920
  X: 2560
  Y: 0
  bev image:
    collapsed: false
  fft scan:
    collapsed: false
  raw scan:
    collapsed: false<|MERGE_RESOLUTION|>--- conflicted
+++ resolved
@@ -429,17 +429,10 @@
         Swap Stereo Eyes: false
         Value: false
       Focal Point:
-<<<<<<< HEAD
-        X: -19.686899185180664
-        Y: -1.203965187072754
-        Z: -83.63922119140625
-      Focal Shape Fixed Size: true
-=======
         X: 41.995059967041016
         Y: 3.2549021244049072
         Z: -83.61383056640625
       Focal Shape Fixed Size: false
->>>>>>> ae66c7d3
       Focal Shape Size: 0.05000000074505806
       Invert Z Axis: false
       Name: Current View
