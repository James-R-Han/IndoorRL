#include <asrl/vision/gpusurf/GpuSurfDetector.hpp>
#include <lgmath/se3/Transformation.hpp>
#include <vtr_storage/data_stream_reader.hpp>

#include <vtr_logging/logging_init.hpp>
#include <vtr_messages/msg/image.hpp>
#include <vtr_messages/msg/rig_calibration.hpp>
#include <vtr_messages/msg/rig_images.hpp>
#include <vtr_vision/features/extractor/cuda/gpu_surf_feature_extractor.hpp>
#include <vtr_vision/features/extractor/orb_feature_extractor.hpp>
#include <vtr_vision/geometry/geometry_tools.hpp>
#include <vtr_vision/image_conversions.hpp>
#include <vtr_vision/messages/bridge.hpp>
#include <vtr_vision/outliers.hpp>
#include <vtr_vision/sensors/stereo_transform_model.hpp>
#include <vtr_vision/types.hpp>

#include <filesystem>
#include <fstream>
#include <memory>

#include <opencv2/opencv.hpp>

namespace fs = std::filesystem;
using RigImages = vtr_messages::msg::RigImages;
using RigCalibration = vtr_messages::msg::RigCalibration;

cv::Mat CreateMatchView(vtr::vision::ChannelImages &cameras_prev,
                        vtr::vision::ChannelImages &cameras_next) {
  // Create the image
  cv::Mat matchView = cv::Mat(cameras_prev.cameras[0].data.rows,
                              cameras_prev.cameras[0].data.cols * 2, CV_8UC3);

  int offset1 = (matchView.cols * 3) / 2;
  for (int row = 0; row < cameras_prev.cameras[0].data.rows; row++) {
    for (int col = 0; col < cameras_prev.cameras[0].data.cols; col++) {
      int pixelIdx = row * matchView.cols * 3 + col * 3;
      if (cameras_prev.cameras[0].data.rows > 0) {
        // Top Left
        matchView.data[pixelIdx] =
            cameras_prev.cameras[0]
                .data.data[row * cameras_prev.cameras[0].data.cols + col];
        matchView.data[pixelIdx + 1] = matchView.data[pixelIdx];
        matchView.data[pixelIdx + 2] = matchView.data[pixelIdx];

        // Top Right
        matchView.data[pixelIdx + offset1] =
            cameras_next.cameras[0]
                .data.data[row * cameras_prev.cameras[0].data.cols + col];
        matchView.data[pixelIdx + offset1 + 1] =
            matchView.data[pixelIdx + offset1];
        matchView.data[pixelIdx + offset1 + 2] =
            matchView.data[pixelIdx + offset1];
      }
    }
  }
  // Fill in matches
  return matchView;
}

bool visualizeMatches(vtr::vision::ChannelFeatures &features_prev,
                      vtr::vision::ChannelFeatures &features_next,
                      vtr::vision::ChannelLandmarks &landmarks_prev,
                      vtr::vision::ChannelLandmarks &,
                      vtr::vision::ChannelImages &cameras_prev,
                      vtr::vision::ChannelImages &cameras_next,
                      vtr::vision::SimpleMatches &inliers) {
  cv::Mat matchView = CreateMatchView(cameras_prev, cameras_next);

  cv::Scalar distantColor(0, 0, 255);
  int far_count = 0;
  for (auto &inlier : inliers) {
    cv::KeyPoint kp_prev = features_prev.cameras[0].keypoints[inlier.first];
    cv::KeyPoint kp_curr = features_next.cameras[0].keypoints[inlier.second];
    kp_prev.pt.x += cameras_prev.cameras[0].data.cols;
    kp_curr.pt.x += cameras_prev.cameras[0].data.cols;
    cv::Scalar color;

    int blue = 0;
    int red =
        std::max(0, 255 - 20 * (int)landmarks_prev.points(2, inlier.first));
    int green = std::min(255, 20 * (int)landmarks_prev.points(2, inlier.first));
    cv::Scalar kpColor(blue, green, red);
    color = kpColor;

    cv::line(matchView, kp_prev.pt, kp_curr.pt, color, 2);
    cv::circle(matchView, kp_prev.pt, 4, color);
  }
  cv::imshow("VO Matches", matchView);
  char ret = cv::waitKey(1);
  double ratio = static_cast<double>(far_count) / inliers.size();
  if (ratio > .75 || inliers.size() - far_count < 10) {
    cv::waitKey(1000);
  } else {
    cv::waitKey(1);
  }
  return (ret == 'q');
}

////////////////////////////////////////////////////////////////////////////////////
/// @brief Demonstration of simple stereo visual odometry
////////////////////////////////////////////////////////////////////////////////////
int main(int, char **) {
  LOG(INFO) << "Starting RANSAC demo";

  fs::path dataset_dir{fs::current_path() / "sample_data"};
<<<<<<< HEAD
  vtr::storage::DataStreamReader<RigImages> stereo_stream(dataset_dir.string(),
                                                          "front_xb3");

  auto calibration_msg = stereo_stream.fetchCalibration();
  vtr::vision::RigCalibration rig_calibration;
  if (calibration_msg != nullptr) {
    rig_calibration = vtr::messages::copyCalibration(
        calibration_msg->get<vtr_messages::msg::RigCalibration>());
  } else {
=======
  vtr::storage::DataStreamReader<RigImages, RigCalibration> stereo_stream(dataset_dir.string(), "front_xb3");

  RigCalibration calibration_msg;
  try {
    calibration_msg = stereo_stream.fetchCalibration()->template get<RigCalibration>();
  } catch (vtr::storage::NoBagExistsException& e) {
>>>>>>> bef9a21d
    printf("ERROR: Could not read calibration message!\n");
  }
  vtr::vision::RigCalibration rig_calibration = vtr::messages::copyCalibration(calibration_msg);

  // make a SURF feature extractor configuration
  asrl::GpuSurfStereoConfiguration extractor_config{};
  extractor_config.upright_flag = true;
  extractor_config.threshold = 0.000001;
  extractor_config.nOctaves = 4;
  extractor_config.nIntervals = 4;
  extractor_config.initialScale = 1.5;
  extractor_config.edgeScale = 1.5;
  extractor_config.l1 = 3.f / 1.5f;
  extractor_config.l2 = 5.f / 1.5f;
  extractor_config.l3 = 3.f / 1.5f;
  extractor_config.l4 = 1.f / 1.5f;
  extractor_config.initialStep = 1;
  extractor_config.targetFeatures = 1000;
  extractor_config.detector_threads_x = 16;
  extractor_config.detector_threads_y = 16;
  extractor_config.regions_horizontal = 16;
  extractor_config.regions_vertical = 16;
  extractor_config.regions_target = 1000;
  extractor_config.stereoYTolerance = 0.9;
  extractor_config.stereoScaleTolerance = 0.9;
  extractor_config.stereoCorrelationThreshold = 0.79;

  // set the configuration for the matcher. Note: different matcher used for
  // SURF in navigation package
  vtr::vision::ASRLFeatureMatcher::Config matcher_config{};
  matcher_config.check_response_ = true;
  matcher_config.stereo_y_tolerance_ = 0.9;
  matcher_config.stereo_x_tolerance_min_ = 0;
  matcher_config.stereo_x_tolerance_max_ = 16;
  matcher_config.descriptor_match_thresh_ = 0.55;
  matcher_config.stereo_descriptor_match_thresh_ = 0.55;

  matcher_config.check_octave_ = true;
  matcher_config.check_response_ = true;
  matcher_config.min_response_ratio_ = 0.2;
  matcher_config.scale_x_tolerance_by_y_ = true;
  matcher_config.x_tolerance_scale_ = 768;

  // create the extractor
  vtr::vision::GpuSurfFeatureExtractor extractor;

  extractor.initialize(extractor_config);

  // Index of the first image
  int idx = 10;

  // Get the first message
  bool continue_stream = true;
  auto data_msg_prev = stereo_stream.readAtIndex(idx);
  continue_stream &= (data_msg_prev != nullptr);

  if (continue_stream) {
    // extract the images from the previous data message
    auto ros_rig_images_prev_rgb = data_msg_prev->get<RigImages>();
    vtr::vision::RigImages rig_images_prev_rgb =
        vtr::messages::copyImages(ros_rig_images_prev_rgb);

    // the images are in RGB, we need to convert them to grayscale
    // and put them in a new queue because we don't want to extract features for
    // the rgb images
    vtr::vision::RigImages rig_images_prev;
    rig_images_prev.name = rig_images_prev_rgb.name;
    rig_images_prev.channels.emplace_back(
        vtr::vision::RGB2Grayscale(rig_images_prev_rgb.channels[0]));

    // extract the desired features
    vtr::vision::RigFeatures rig_features_prev =
        extractor.extractRigFeatures(rig_images_prev, true);

    std::cout << "final extracted features: "
              << rig_features_prev.channels[0].cameras[0].keypoints.size()
              << std::endl;

    // make a new set of rig landmarks
    vtr::vision::RigLandmarks rig_landmarks_prev;
    rig_landmarks_prev.name = rig_images_prev.name;

    // Now triangulate all the points from the features for the previous rig
    for (const vtr::vision::ChannelFeatures &channel :
         rig_features_prev.channels) {
      // set up the candidate landmarks for this channel.
      rig_landmarks_prev.channels.emplace_back(vtr::vision::ChannelLandmarks());
      auto &landmarks = rig_landmarks_prev.channels.back();
      landmarks.name = channel.name;

      // if this channel has no features, then go to the next
      if (channel.cameras.empty()) {
        continue;
      }

      // copy the descriptor info from the feature.
      landmarks.appearance.descriptors = channel.cameras[0].descriptors.clone();
      landmarks.appearance.feat_infos = channel.cameras[0].feat_infos;
      landmarks.appearance.keypoints = channel.cameras[0].keypoints;
      landmarks.appearance.feat_type = channel.cameras[0].feat_type;
      landmarks.appearance.name = channel.cameras[0].name;

      // Iterate through the observations of the landmark from each camera and
      // triangulate.
      auto num_cameras = channel.cameras.size();
      auto num_keypoints = channel.cameras[0].keypoints.size();
      landmarks.points.resize(3, num_keypoints);
      for (uint32_t keypoint_idx = 0; keypoint_idx < num_keypoints;
           ++keypoint_idx) {
        std::vector<cv::Point2f> keypoints;
        for (uint32_t camera_idx = 0; camera_idx < num_cameras; ++camera_idx) {
          keypoints.emplace_back(
              channel.cameras[camera_idx].keypoints[keypoint_idx].pt);
        }
        // set up the landmarks.
        landmarks.points.col(keypoint_idx) =
            vtr::vision::triangulateFromRig(rig_calibration, keypoints);
      }
    }

    idx += 5;

    // get the next message
    auto data_msg_next = stereo_stream.readAtIndex(idx);
    continue_stream &= (data_msg_prev != nullptr);

    if (continue_stream) {
      // extract the images from the next data message
      auto ros_rig_images_next_rgb = data_msg_next->get<RigImages>();
      vtr::vision::RigImages rig_images_next_rgb =
          vtr::messages::copyImages(ros_rig_images_next_rgb);

      // the images are in RGB, we need to convert them to grayscale
      // and put them in a new queue because we don't want to extract features
      // for the rgb images
      vtr::vision::RigImages rig_images_next;
      rig_images_next.name = rig_images_next_rgb.name;
      rig_images_next.channels.emplace_back(
          vtr::vision::RGB2Grayscale(rig_images_next_rgb.channels[0]));

      // extract the desired features
      vtr::vision::RigFeatures rig_features_next =
          extractor.extractRigFeatures(rig_images_next, true);

      // make a new set of rig landmarks
      vtr::vision::RigLandmarks rig_landmarks_next;
      rig_landmarks_next.name = rig_images_next.name;

      // Now triangulate all the points from the features for the next rig

      // for each channel
      for (const vtr::vision::ChannelFeatures &channel :
           rig_features_next.channels) {
        // set up the candidate landmarks for this channel.
        rig_landmarks_next.channels.emplace_back(
            vtr::vision::ChannelLandmarks());
        auto &landmarks = rig_landmarks_next.channels.back();
        landmarks.name = channel.name;

        // if this channel has no features, then go to the next
        if (channel.cameras.empty()) {
          continue;
        }

        // copy the descriptor info from the feature.
        landmarks.appearance.descriptors =
            channel.cameras[0].descriptors.clone();
        landmarks.appearance.feat_infos = channel.cameras[0].feat_infos;
        landmarks.appearance.keypoints = channel.cameras[0].keypoints;
        landmarks.appearance.feat_type = channel.cameras[0].feat_type;
        landmarks.appearance.name = channel.cameras[0].name;

        // Iterate through the observations of the landmark from each camera and
        // triangulate.
        auto num_cameras = channel.cameras.size();
        auto num_keypoints = channel.cameras[0].keypoints.size();
        landmarks.points.resize(3, num_keypoints);
        for (uint32_t keypoint_idx = 0; keypoint_idx < num_keypoints;
             ++keypoint_idx) {
          std::vector<cv::Point2f> keypoints;
          for (uint32_t camera_idx = 0; camera_idx < num_cameras;
               ++camera_idx) {
            keypoints.emplace_back(
                channel.cameras[camera_idx].keypoints[keypoint_idx].pt);
          }
          // set up the landmarks.
          landmarks.points.col(keypoint_idx) =
              vtr::vision::triangulateFromRig(rig_calibration, keypoints);
        }
      }

      // now match the features and landmarks
      vtr::vision::ASRLFeatureMatcher matcher(matcher_config);
      float window_size = 400;
      // now match the features just from the base frames
      vtr::vision::SimpleMatches close_matches = matcher.matchFeatures(
          rig_features_prev.channels[0].cameras[0],
          rig_features_next.channels[0].cameras[0], window_size);
      std::cout << "Total feature matches: " << close_matches.size()
                << std::endl;

      // make a stereo ransac model
      vtr::vision::StereoTransformModel::Ptr ransac_model =
          std::make_shared<vtr::vision::StereoTransformModel>();
      if (ransac_model == nullptr) {
        std::cout << "Model Has Failed!!!" << std::endl;
        exit(-1);
      }

      // set up the measurement variance
      Eigen::Matrix<double, 2, Eigen::Dynamic> inv_r_matrix;
      unsigned num_points_prev =
          rig_features_prev.channels[0].cameras[0].keypoints.size();
      inv_r_matrix.resize(2, 2 * num_points_prev);
      for (unsigned i = 0; i < num_points_prev; i++) {
        inv_r_matrix.block(0, 2 * i, 2, 2) = rig_features_prev.channels[0]
                                                 .cameras[0]
                                                 .feat_infos[i]
                                                 .covariance.inverse();
      }
      ransac_model->setMeasurementVariance(inv_r_matrix);

      // set the 3D points
      ransac_model->setPoints(&rig_landmarks_prev.channels[0].points,
                              &rig_landmarks_next.channels[0].points);

      // set the calibration
      auto extrinsic = rig_calibration.extrinsics[1];
      auto baseline = -extrinsic.matrix()(0, 3);
      auto intrinsic = rig_calibration.intrinsics[0];
      std::cout << "baseline: " << baseline << std::endl;
      std::cout << "intrinsic: " << std::endl << intrinsic << std::endl;
      std::cout << "extrinsic: " << std::endl << extrinsic << std::endl;

      ransac_model->setCalibration(intrinsic, baseline);

      // Create a feature mask for close features (to be favoured in RANSAC
      // sampling)
      int num_points_next =
          rig_features_next.channels[0].cameras[0].keypoints.size();
      std::vector<bool> mask(num_points_next);
      for (unsigned int i = 0; i < mask.size(); ++i) {
        mask[i] = rig_landmarks_next.channels[0].points(2, i) <
                  10000;  // close points are within ransac_mask_depth metres
      }

      // Set up the verifier
      int ransac_mask_depth_inlier_count = 0;
      auto verifier = std::make_shared<vtr::vision::VerifySampleSubsetMask>(
          ransac_mask_depth_inlier_count, mask);

      // set up the sampler
      auto sampler = std::make_shared<vtr::vision::BasicSampler>(verifier);

      double sigma = 3.5;
      double threshold = 5.0;
      int iterations = 2000;
      double early_stop_ratio = 1.0;
      double early_stop_min_inliers = 200;

      // make the ransac estimator
      vtr::vision::VanillaRansac<Eigen::Matrix4d> ransac(
          sampler, sigma, threshold, iterations, early_stop_ratio,
          early_stop_min_inliers);
      // give it the ransac model
      ransac.setCallback(ransac_model);

      bool breakout = false;
      // now attempt to run ransac repeatedly
      for (int ii = 0; ii < 10 && !breakout; ii++) {
        // Make containers for the return results
        Eigen::Matrix4d solution;
        vtr::vision::SimpleMatches inliers;

        // Run RANSAC
        if (ransac.run(close_matches, &solution, &inliers) == 0) {
          LOG(WARNING) << "RANSAC returned 0 inliers! A suitable "
                          "transformation could not be found!";
        } else {
          std::cout << "Matches: " << close_matches.size()
                    << ", Inliers: " << inliers.size() << std::endl;
          breakout = visualizeMatches(
              rig_features_prev.channels[0], rig_features_next.channels[0],
              rig_landmarks_prev.channels[0], rig_landmarks_next.channels[0],
              rig_images_prev.channels[0], rig_images_next.channels[0],
              inliers);
        }
        std::cout << "Transform: " << std::endl;
        std::cout << solution << std::endl;
      }
    }
  }
  exit(0);
}<|MERGE_RESOLUTION|>--- conflicted
+++ resolved
@@ -104,24 +104,13 @@
   LOG(INFO) << "Starting RANSAC demo";
 
   fs::path dataset_dir{fs::current_path() / "sample_data"};
-<<<<<<< HEAD
-  vtr::storage::DataStreamReader<RigImages> stereo_stream(dataset_dir.string(),
-                                                          "front_xb3");
-
-  auto calibration_msg = stereo_stream.fetchCalibration();
-  vtr::vision::RigCalibration rig_calibration;
-  if (calibration_msg != nullptr) {
-    rig_calibration = vtr::messages::copyCalibration(
-        calibration_msg->get<vtr_messages::msg::RigCalibration>());
-  } else {
-=======
+
   vtr::storage::DataStreamReader<RigImages, RigCalibration> stereo_stream(dataset_dir.string(), "front_xb3");
 
   RigCalibration calibration_msg;
   try {
     calibration_msg = stereo_stream.fetchCalibration()->template get<RigCalibration>();
   } catch (vtr::storage::NoBagExistsException& e) {
->>>>>>> bef9a21d
     printf("ERROR: Could not read calibration message!\n");
   }
   vtr::vision::RigCalibration rig_calibration = vtr::messages::copyCalibration(calibration_msg);
