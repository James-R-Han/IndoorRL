--- conflicted
+++ resolved
@@ -59,12 +59,8 @@
 
 TEST(Vision, ransac) {
   fs::path dataset_dir{fs::current_path() / "sample_data"};
-<<<<<<< HEAD
-  vtr::storage::DataStreamReader<RigImages> stereo_stream(dataset_dir.string(),
-                                                          "front_xb3");
-=======
+
   vtr::storage::DataStreamReader<RigImages, RigCalibration> stereo_stream(dataset_dir.string(), "front_xb3");
->>>>>>> bef9a21d
 
   // make a random number generator and seed with current time
   std::default_random_engine eng(0);
@@ -82,16 +78,9 @@
     // get a sample index
     int sample = dist(eng);
 
-<<<<<<< HEAD
-    auto calibration_msg = stereo_stream.fetchCalibration();
-    ASSERT_NE(calibration_msg, nullptr);
-    auto rig_calibration = vtr::messages::copyCalibration(
-        calibration_msg->get<vtr_messages::msg::RigCalibration>());
-=======
     vtr_messages::msg::RigCalibration calibration_msg;
     EXPECT_NO_THROW(calibration_msg = stereo_stream.fetchCalibration()->get<RigCalibration>());
     auto rig_calibration = vtr::messages::copyCalibration(calibration_msg);
->>>>>>> bef9a21d
 
     // make an orb feature extractor configuration
     vtr::vision::ORBConfiguration extractor_config{};
