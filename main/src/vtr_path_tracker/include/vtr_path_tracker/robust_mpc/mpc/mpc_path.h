--- conflicted
+++ resolved
@@ -228,23 +228,10 @@
   /** \brief Modify the tracking constraints for vertices specified by the user using the list_of_constrained_vertices_(from/to) parameter */
   void processConstrainedVertices();
 
-<<<<<<< HEAD
-  /** @brief Make sure path tracking tolerances changes smoothly
- *
- * @param  pose_num  The pose number for the end of a segment who's tolerances have been modified
- */
-=======
-  /**
-   * \brief Adjust tracking tolerance for user segments
-   * \param new_limits_list
-   */
-  void adjustToleranceLimits(const tolerance_lim_vec_t &new_limits_list);
-
   /**
    * \brief Make sure path tracking tolerances changes smoothly
    * \param  pose_num  The pose number for the end of a segment who's tolerances have been modified
    */
->>>>>>> 248a79a4
   void smoothTolerancesFwd(const int &pose_num);
 
  /**
