--- conflicted
+++ resolved
@@ -51,8 +51,6 @@
   lgmath steam
 )
 
-<<<<<<< HEAD
-=======
 # Hacky way of declaring the helper scripts
 file(GLOB_RECURSE SRC src/cbit/generate_pq.cpp)
 
@@ -92,7 +90,6 @@
 #target_link_libraries($vtr_path_planning ${PYTHON_LIBRARIES} Python3::NumPy)
 # END OF EXPERIMENTAL MATPLOTLIBCPP 
 
->>>>>>> 0fde636f
 ament_export_targets(export_${PROJECT_NAME} HAS_LIBRARY_TARGET)
 ament_export_dependencies(
   rclcpp tf2 tf2_ros tf2_eigen geometry_msgs
