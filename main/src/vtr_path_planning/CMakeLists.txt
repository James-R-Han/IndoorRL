--- conflicted
+++ resolved
@@ -41,36 +41,18 @@
 add_library(${PROJECT_NAME}_mpc ${SRC})
 target_link_libraries(${PROJECT_NAME}_mpc ${PROJECT_NAME}_base)
 ament_target_dependencies(${PROJECT_NAME}_mpc
-  rclcpp tf2 tf2_ros tf2_eigen 
+  rclcpp tf2 tf2_ros tf2_eigen
   lgmath steam
-)
-
-<<<<<<< HEAD
-=======
-file(GLOB_RECURSE SRC src/teb/*.cpp)
-add_library(${PROJECT_NAME}_teb ${SRC})
-target_link_libraries(${PROJECT_NAME}_teb ${PROJECT_NAME}_base)
-ament_target_dependencies(${PROJECT_NAME}_teb
-  rclcpp tf2 tf2_ros tf2_eigen
-  teb_local_planner
 )
 
 file(GLOB_RECURSE SRC src/cbit/*.cpp)
 add_library(${PROJECT_NAME}_cbit ${SRC})
 target_link_libraries(${PROJECT_NAME}_cbit ${PROJECT_NAME}_base)
 ament_target_dependencies(${PROJECT_NAME}_cbit
-  rclcpp tf2 tf2_ros tf2_eigen 
+  rclcpp tf2 tf2_ros tf2_eigen
   lgmath steam
 )
 
-# Hacky way of declaring the helper scripts
-file(GLOB_RECURSE SRC src/cbit/generate_pq.cpp)
-
-file(GLOB_RECURSE SRC src/cbit/utils.cpp)
-
-file(GLOB_RECURSE SRC src/cbit/cbit_path_planner.cpp)
-
->>>>>>> 6b1f25c7
 ament_export_targets(export_${PROJECT_NAME} HAS_LIBRARY_TARGET)
 ament_export_dependencies(
   rclcpp tf2 tf2_ros tf2_eigen geometry_msgs
@@ -86,11 +68,7 @@
   TARGETS
     ${PROJECT_NAME}_base
     ${PROJECT_NAME}_mpc
-<<<<<<< HEAD
-=======
-    ${PROJECT_NAME}_teb
     ${PROJECT_NAME}_cbit
->>>>>>> 6b1f25c7
   EXPORT export_${PROJECT_NAME}
   LIBRARY DESTINATION lib
   ARCHIVE DESTINATION lib
