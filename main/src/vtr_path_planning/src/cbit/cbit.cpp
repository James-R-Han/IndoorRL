// Copyright 2021, Autonomous Space Robotics Lab (ASRL)
//
// Licensed under the Apache License, Version 2.0 (the "License");
// you may not use this file except in compliance with the License.
// You may obtain a copy of the License at
//
//     http://www.apache.org/licenses/LICENSE-2.0
//
// Unless required by applicable law or agreed to in writing, software
// distributed under the License is distributed on an "AS IS" BASIS,
// WITHOUT WARRANTIES OR CONDITIONS OF ANY KIND, either express or implied.
// See the License for the specific language governing permissions and
// limitations under the License.

/**
 * \file cbit.cpp
 * \author Jordy Sehn, Autonomous Space Robotics Lab (ASRL)
 */

#include "vtr_path_planning/cbit/cbit.hpp"
//#include "vtr_path_planning/mpc/mpc_path_planner.hpp"
#include "vtr_path_planning/mpc/mpc_path_planner2.hpp"


#include <tf2/convert.h>
#include <tf2_eigen/tf2_eigen.h>

namespace vtr {
namespace path_planning {

namespace {
// Function for converting Transformation matrices into se(2) [x, y, z, roll, pitch, yaw]
inline std::tuple<double, double, double, double, double, double> T2xyzrpy(
    const tactic::EdgeTransform& T) {
  const auto Tm = T.matrix();
  return std::make_tuple(Tm(0, 3), Tm(1, 3), Tm(2,3), std::atan2(Tm(2, 1), Tm(2, 2)), std::atan2(-1*Tm(2, 0), sqrt(pow(Tm(2, 1),2) + pow(Tm(2, 2),2))), std::atan2(Tm(1, 0), Tm(0, 0)));
}
}

// Configure the class as a ROS2 node, get configurations from the ros parameter server
auto CBIT::Config::fromROS(const rclcpp::Node::SharedPtr& node, const std::string& prefix) -> Ptr {
  auto config = std::make_shared<Config>();

  // Base planner configs
  config->control_period = (unsigned int)node->declare_parameter<int>(prefix + ".control_period", config->control_period);

  // robot configuration
  config->robot_model = node->declare_parameter<std::string>(prefix + ".teb.robot_model", config->robot_model);
  config->robot_radius = node->declare_parameter<double>(prefix + ".teb.robot_radius", config->robot_radius);

  // CBIT Configs
  // ENVIRONMENT:
  config->obs_padding = node->declare_parameter<double>(prefix + ".cbit.obs_padding", config->obs_padding);
  config->curv_to_euclid_discretization= node->declare_parameter<int>(prefix + ".cbit.curv_to_euclid_discretization", config->curv_to_euclid_discretization);
  config->sliding_window_width = node->declare_parameter<double>(prefix + ".cbit.sliding_window_width", config->sliding_window_width);
  config->sliding_window_freespace_padding = node->declare_parameter<double>(prefix + ".cbit.sliding_window_freespace_padding", config->sliding_window_freespace_padding);
  config->corridor_resolution = node->declare_parameter<double>(prefix + ".cbit.corridor_resolution", config->corridor_resolution);
  config->state_update_freq = node->declare_parameter<double>(prefix + ".cbit.state_update_freq", config->state_update_freq);
  config->update_state = node->declare_parameter<bool>(prefix + ".cbit.update_state", config->update_state);
  config->rand_seed = node->declare_parameter<int>(prefix + ".cbit.rand_seed", config->rand_seed);

  // PLANNER TUNING PARAMS:
  config->initial_samples = node->declare_parameter<int>(prefix + ".cbit.initial_samples", config->initial_samples);
  config->batch_samples = node->declare_parameter<int>(prefix + ".cbit.batch_samples", config->batch_samples);
  config->pre_seed_resolution = node->declare_parameter<double>(prefix + ".cbit.pre_seed_resolution", config->pre_seed_resolution);
  config->alpha = node->declare_parameter<double>(prefix + ".cbit.alpha", config->alpha);
  config->q_max = node->declare_parameter<double>(prefix + ".cbit.q_max", config->q_max);
  config->frame_interval = node->declare_parameter<int>(prefix + ".cbit.frame_interval", config->frame_interval); // going to get rid of this
  config->iter_max = node->declare_parameter<int>(prefix + ".cbit.iter_max", config->iter_max); // going to get rid of this
  config->eta = node->declare_parameter<double>(prefix + ".cbit.eta", config->eta);
  config->rad_m_exhange = node->declare_parameter<double>(prefix + ".rad_m_exhange", config->rad_m_exhange);
  config->initial_exp_rad = node->declare_parameter<double>(prefix + ".cbit.initial_exp_rad", config->initial_exp_rad);
  config->extrapolation = node->declare_parameter<bool>(prefix + ".cbit.extrapolation", config->extrapolation);


  // MPC Configs:
  // CONTROLLER PARAMS
  config->horizon_steps = node->declare_parameter<int>(prefix + ".mpc.horizon_steps", config->horizon_steps);
  config->horizon_step_size = node->declare_parameter<double>(prefix + ".mpc.horizon_step_size", config->horizon_step_size);
  config->forward_vel = node->declare_parameter<double>(prefix + ".mpc.forward_vel", config->forward_vel);
  config->max_lin_vel = node->declare_parameter<double>(prefix + ".mpc.max_lin_vel", config->max_lin_vel);
  config->max_ang_vel = node->declare_parameter<double>(prefix + ".mpc.max_ang_vel", config->max_ang_vel);

  // COST FUNCTION COVARIANCE
  const auto pose_error_diag = node->declare_parameter<std::vector<double>>(prefix + ".mpc.pose_error_cov", std::vector<double>());
  config->pose_error_cov.diagonal() << pose_error_diag[0], pose_error_diag[1], pose_error_diag[2], pose_error_diag[3], pose_error_diag[4], pose_error_diag[5];

  const auto vel_error_diag = node->declare_parameter<std::vector<double>>(prefix + ".mpc.vel_error_cov", std::vector<double>());
  config->vel_error_cov.diagonal() << vel_error_diag[0], vel_error_diag[1];

  const auto acc_error_diag = node->declare_parameter<std::vector<double>>(prefix + ".mpc.acc_error_cov", std::vector<double>());
  config->acc_error_cov.diagonal() << acc_error_diag[0], acc_error_diag[1];

  const auto kin_error_diag = node->declare_parameter<std::vector<double>>(prefix + ".mpc.kin_error_cov", std::vector<double>());
  config->kin_error_cov.diagonal() << kin_error_diag[0], kin_error_diag[1], kin_error_diag[2], kin_error_diag[3], kin_error_diag[4], kin_error_diag[5];

  const auto lat_error_diag = node->declare_parameter<std::vector<double>>(prefix + ".mpc.lat_error_cov", std::vector<double>());
  config->lat_error_cov.diagonal() << lat_error_diag[0];

  // COST FUNCTION WEIGHTS
  config->pose_error_weight = node->declare_parameter<double>(prefix + ".mpc.pose_error_weight", config->pose_error_weight);
  config->vel_error_weight = node->declare_parameter<double>(prefix + ".mpc.vel_error_weight", config->vel_error_weight);
  config->acc_error_weight = node->declare_parameter<double>(prefix + ".mpc.acc_error_weight", config->acc_error_weight);
  config->kin_error_weight = node->declare_parameter<double>(prefix + ".mpc.kin_error_weight", config->kin_error_weight);
  config->lat_error_weight = node->declare_parameter<double>(prefix + ".mpc.lat_error_weight", config->lat_error_weight);

  // MISC
  config->command_history_length = node->declare_parameter<int>(prefix + ".mpc.command_history_length", config->command_history_length);

  // COSTMAP PARAMS
  config->costmap_filter_value = node->declare_parameter<double>(prefix + ".costmap.costmap_filter_value", config->costmap_filter_value);
  config->costmap_history = node->declare_parameter<int>(prefix + ".costmap.costmap_history", config->costmap_history);

  return config;
}

// Declare class as inherited from the BasePathPlanner
CBIT::CBIT(const Config::ConstPtr& config,
                               const RobotState::Ptr& robot_state,
                               const Callback::Ptr& callback)
    : BasePathPlanner(config, robot_state, callback), config_(config) {
  CLOG(INFO, "path_planning.cbit") << "Constructing the CBIT Class";
  robot_state_ = robot_state;
  const auto node = robot_state->node.ptr();
  // Initialize the shared pointer to the output of the planner
  cbit_path_ptr = std::make_shared<std::vector<Pose>> (cbit_path);

  // Create publishers
  tf_bc_ = std::make_shared<tf2_ros::TransformBroadcaster>(node);
  mpc_path_pub_ = node->create_publisher<nav_msgs::msg::Path>("mpc_prediction", 10);
  robot_path_pub_ = node->create_publisher<nav_msgs::msg::Path>("robot_path", 10);
  path_pub_ = node->create_publisher<nav_msgs::msg::Path>("planning_path", 10);
  corridor_pub_l_ = node->create_publisher<nav_msgs::msg::Path>("corridor_path_left", 10);
  corridor_pub_r_ = node->create_publisher<nav_msgs::msg::Path>("corridor_path_right", 10);
  ref_pose_pub1_ = node->create_publisher<geometry_msgs::msg::PoseArray>("mpc_ref_pose_array1", 10);
  ref_pose_pub2_ = node->create_publisher<geometry_msgs::msg::PoseArray>("mpc_ref_pose_array2", 10);

  // Updating cbit_configs
  // Environment
  cbit_config.obs_padding = config->obs_padding;
  cbit_config.curv_to_euclid_discretization = config->curv_to_euclid_discretization;
  cbit_config.sliding_window_width = config->sliding_window_width;
  cbit_config.sliding_window_freespace_padding = config->sliding_window_freespace_padding;
  cbit_config.corridor_resolution = config->corridor_resolution;
  cbit_config.state_update_freq = config->state_update_freq;
  cbit_config.update_state = config->update_state;
  cbit_config.rand_seed = config->rand_seed;

  // Planner Tuning Params
  cbit_config.initial_samples = config->initial_samples;
  cbit_config.batch_samples = config->batch_samples;
  cbit_config.pre_seed_resolution = config->pre_seed_resolution;
  cbit_config.alpha = config->alpha;
  cbit_config.q_max = config->q_max;
  cbit_config.frame_interval = config->frame_interval;
  cbit_config.iter_max = config->iter_max;
  cbit_config.eta = config->eta;
  cbit_config.rad_m_exhange = config->rad_m_exhange;
  cbit_config.initial_exp_rad = config->initial_exp_rad;
  cbit_config.extrapolation = config->extrapolation;

  // Misc
  cbit_config.incremental_plotting = config->incremental_plotting;
  cbit_config.plotting = config->plotting;
  CLOG(INFO, "path_planning.cbit") << "Successfully Constructed the CBIT Class";


  // Initialize the current velocity state and a vector for storing a history of velocity commands applied
  applied_vel << 0,
                 0;
  vel_history.reserve(config_->command_history_length);
  for (int i = 0; i < config_->command_history_length; i++)
  {
    vel_history.push_back(applied_vel);
  }

  thread_count_ = 2;
  process_thread_cbit_ = std::thread(&CBIT::process_cbit, this);
}

CBIT::~CBIT() { stop_cbit(); }

void CBIT::stop_cbit() {
  UniqueLock lock(mutex_);
  terminate_ = true;
  cv_terminate_or_state_changed_.notify_all();
  cv_thread_finish_.wait(lock, [this] { return thread_count_ == 0; });
  if (process_thread_cbit_.joinable()) process_thread_cbit_.join();
}

void CBIT::process_cbit() {
  el::Helpers::setThreadName("cbit_path_planning");
  CLOG(INFO, "path_planning.cbit") << "Starting the CBIT Planning Thread";
  while (true) {
    UniqueLock lock(mutex_);
    cv_terminate_or_state_changed_.wait(lock, [this] {
      waiting_ = true;
      cv_waiting_.notify_all();
      return terminate_ || running_;
    });
    waiting_ = false;

    if (terminate_) {
        waiting_ = true;
        cv_waiting_.notify_all();
        --thread_count_;
        CLOG(INFO, "path_planning.cbit") << "Stopping the CBIT Thread.";
        cv_thread_finish_.notify_all();
        return;
    }


    // Planner should not require the thread lock to execute
    lock.unlock();

    // Note we need to run the above first so that the lidarcbit class can be constructed before calling initializeroute (so it can be overrided correctly)
    CLOG(INFO, "path_planning.cbit") << "Initializing CBIT Route";
    initializeRoute(*robot_state_);
    CLOG(INFO, "path_planning.cbit") << "CBIT Plan Completed";
  }
}

// Here is where we can do all the teach path pre-processing and then begin the anytime planner asychronously
void CBIT::initializeRoute(RobotState& robot_state) {
  auto& chain = *robot_state.chain;

  // Wait until the chain becomes localized
  while (!chain.isLocalized())
  {
  }

  lgmath::se3::TransformationWithCovariance teach_frame;
  std::tuple<double, double, double, double, double, double> se3_vector;
  Pose se3_pose;
  std::vector<Pose> euclid_path_vec; // Store the se3 frames w.r.t the initial world frame into a path vector
  euclid_path_vec.reserve(chain.size());
  // Loop through all frames in the teach path, convert to euclidean coords w.r.t the first frame and store it in a cbit Path class (vector of se(3) poses)
  for (size_t i = 0; i < chain.size(); i++)
  {
    teach_frame = chain.pose(i);
    se3_vector = T2xyzrpy(teach_frame);
    se3_pose = Pose(std::get<0>(se3_vector), std::get<1>(se3_vector), std::get<2>(se3_vector), std::get<3>(se3_vector), std::get<4>(se3_vector), std::get<5>(se3_vector));
    euclid_path_vec.push_back(se3_pose);
    //CLOG(ERROR, "path_planning.cbit") << "Global Path Yaw values: " << i << ": " << std::get<5>(se3_vector);
  }


  // experimental, trying to determine sign for path following direction
  // Using two consecutive poses on the path, we need to try to determine which direction the repeat is going:
  const auto chain_info = getChainInfo(robot_state);
  auto [stamp, w_p_r_in_r, T_p_r, T_w_p, T_w_v_odo, T_r_v_odo, curr_sid] = chain_info;
  auto world_frame_pose = T2xyzrpy(T_w_p * T_p_r);
  auto test1 = euclid_path_vec[0];
  auto test2 = euclid_path_vec[1];
  auto path_yaw = std::atan2((test2.y-test1.y),(test2.x-test1.x));
  auto pose_graph_yaw = std::get<5>(world_frame_pose);
  CLOG(INFO, "path_planning.cbit") << "The path_yaw is: " << path_yaw;
  CLOG(INFO, "path_planning.cbit") << "The pose_graph yaw is: " << pose_graph_yaw;
  // Logic for determining the forward/reverse sign:
  double path_direction; //1.0 = forward planning, -1.0 = reverse planning
  if (abs((abs(path_yaw) - abs(pose_graph_yaw))) > 1.57075)
  {
    path_direction = -1.0;
  }
  else
  {
    path_direction = 1.0;
  }
  CLOG(INFO, "path_planning.cbit") << "The path repeat direction is:" << path_direction;


  CLOG(INFO, "path_planning.cbit") << "Trying to create global path";
  // Create the path class object (Path preprocessing)
  CBITPath global_path(cbit_config, euclid_path_vec);
  // Make a pointer to this path
  global_path_ptr = std::make_shared<CBITPath>(global_path);
  CLOG(INFO, "path_planning.cbit") << "Teach Path has been pre-processed. Attempting to initialize the dynamic corridor";


  // Initialize the dynamic corridor
  CBITCorridor corridor(cbit_config, global_path_ptr);
  // Make a pointer to the corridor
  corridor_ptr = std::make_shared<CBITCorridor>(corridor);
  CLOG(INFO, "path_planning.cbit") << "Corridor generated successfully. Attempting to instantiate the planner";


  // Instantiate the planner
  CBITPlanner cbit(cbit_config, global_path_ptr, robot_state, cbit_path_ptr, costmap_ptr, corridor_ptr, path_direction);
  CLOG(INFO, "path_planning.cbit") << "Planner successfully created and resolved";

}

// Generate twist commands to track the planned local path (obstacle free)
auto CBIT::computeCommand(RobotState& robot_state) -> Command {
  auto& chain = *robot_state.chain;
  if (!chain.isLocalized()) {
    CLOG(WARNING, "path_planning.cbit") << "Robot is not localized, commanding the robot to stop";
    applied_vel << 0.0, 0.0;
    // Update history:
    vel_history.erase(vel_history.begin());
    vel_history.push_back(applied_vel);
    return Command();
  }

  // retrieve the transorm info from the localization chain
  const auto chain_info = getChainInfo(robot_state);
  auto [stamp, w_p_r_in_r, T_p_r, T_w_p, T_w_v_odo, T_r_v_odo, curr_sid] = chain_info;

  CLOG(INFO, "path_planning.cbit") << "The T_r_v_odo is: " << T_r_v_odo;
  CLOG(INFO, "path_planning.cbit") << "The T_p_r is: " << T_p_r;
  // Extrapolate the pose of the robot into the future based on the localization delay
  prev_stamp = stamp;
  const auto curr_time = now();  // always in nanoseconds
  const auto dt = static_cast<double>(curr_time - stamp) * 1e-9;

  // This code is for the old robot pose extrapolation using odometry. I found this to be very unstable and not very useful so it is no longer in use
  const auto T_p_r_extp = [&]() {
    // extrapolate based on current time
    Eigen::Matrix<double, 6, 1> xi_p_r_in_r(dt * w_p_r_in_r);
    CLOG(INFO, "mpc.cbit")
      << "Time difference b/t estimation and planning: " << dt;
    return T_p_r * tactic::EdgeTransform(xi_p_r_in_r).inverse();
  }();


  // START OF MPC CODE
  // Dont proceed to mpc control unless we have a valid plan to follow from BIT*, else return a 0 velocity command to stop and wait
  if ((*cbit_path_ptr).size() != 0)
  {

    // Initializations from config
    int K = config_->horizon_steps; // Horizon steps
    double DT = config_->horizon_step_size; // Horizon step size
    double VF = config_->forward_vel; // Desired Forward velocity set-point for the robot. MPC will try to maintain this rate while balancing other constraints

    // Pose Covariance Weights
    Eigen::Matrix<double, 6, 6> pose_noise_vect;
    pose_noise_vect = config_->pose_error_cov;

    // Disturbance Velocity Covariance
    Eigen::Matrix<double, 2, 2> vel_noise_vect;
    vel_noise_vect = config_->vel_error_cov;

    // Acceleration Tuning
    Eigen::Matrix<double, 2, 2> accel_noise_vect;
    accel_noise_vect = config_->acc_error_cov;

    // Kinematics Covariance Weights (should be weighted quite heavily (smaller is higher because its covariance))
    Eigen::Matrix<double, 6, 6> kin_noise_vect;
    kin_noise_vect = config_->kin_error_cov;

    // Lateral Covariance Weights (should be weighted quite heavily (smaller is higher because its covariance))
    Eigen::Matrix<double, 1, 1> lat_noise_vect;
    lat_noise_vect = config_->lat_error_cov;

    // Cost term weights
    double pose_error_weight = config_->pose_error_weight;
    double vel_error_weight = config_->vel_error_weight;
    double acc_error_weight = config_->acc_error_weight;
    double kin_error_weight = config_->kin_error_weight;
    double lat_error_weight = config_->lat_error_weight;
  


    // Extrapolating robot pose into the future by using the history of applied mpc velocity commands
    const auto curr_time = now();  // always in nanoseconds
    const auto dt = static_cast<double>(curr_time - stamp) * 1e-9;


    CLOG(INFO, "mpc_debug.cbit") << "History of the Robot Velocities:" << vel_history;

    // Check the time past since the last state update was received
    // Go back through the vel_history to approximately dt seconds in the past
    // Start applying each of the applied velocities sequentially
    double control_period = config_->control_period / 1000.0; // control period is given by user in ms in the config
    auto T_p_r2 = T_p_r;
    for (int i=std::floor(dt / control_period); i > 0; i--)
    {
      CLOG(DEBUG, "mpc_debug.cbit") << "The iteration Index i is: " << i;
      w_p_r_in_r(0) = -1* vel_history[vel_history.size()-(i+1)][0];
      w_p_r_in_r(1) = 0.0;
      w_p_r_in_r(2) = 0.0;
      w_p_r_in_r(3) = 0.0;
      w_p_r_in_r(4) = 0.0;
      w_p_r_in_r(5) = -1* vel_history[vel_history.size()-(i+1)][1];
      CLOG(DEBUG, "mpc_debug.cbit") << "Robot velocity Used for Extrapolation: " << -w_p_r_in_r.transpose() << std::endl;

      Eigen::Matrix<double, 6, 1> xi_p_r_in_r(control_period * w_p_r_in_r);
      T_p_r2 = T_p_r2 * tactic::EdgeTransform(xi_p_r_in_r).inverse();
      CLOG(DEBUG, "mpc_debug.cbit") << "Make sure the lie algebra is changing right:" << T_p_r2;

    }
    // Apply the final partial period velocity
    w_p_r_in_r(0) = -1* vel_history.back()[0];
    w_p_r_in_r(1) = 0.0;
    w_p_r_in_r(2) = 0.0;
    w_p_r_in_r(3) = 0.0;
    w_p_r_in_r(4) = 0.0;
    w_p_r_in_r(5) = -1* vel_history.back()[1];
    CLOG(DEBUG, "mpc_debug.cbit") << "Robot velocity Used for Extrapolation: " << -w_p_r_in_r.transpose() << std::endl;
    Eigen::Matrix<double, 6, 1> xi_p_r_in_r((dt - (std::floor(dt / control_period) * control_period)) * w_p_r_in_r);
    T_p_r2 = T_p_r2 * tactic::EdgeTransform(xi_p_r_in_r).inverse();
    CLOG(DEBUG, "mpc_debug.cbit") << "The final time period is: "  << (dt - (std::floor(dt / control_period) * control_period));
    const auto T_p_r_extp2 = T_p_r2;

    CLOG(DEBUG, "mpc_debug.cbit") << "New extrapolated pose:"  << T_p_r_extp2;

    // Uncomment if we use the extrapolated robot pose for control (constant velocity model from odometry)
    //lgmath::se3::Transformation T0 = lgmath::se3::Transformation(T_w_p * T_p_r_extp);

    // Uncomment for using the mpc extrapolated robot pose for control
    lgmath::se3::Transformation T0 = lgmath::se3::Transformation(T_w_p * T_p_r_extp2);

    // no extrapolation (comment this out if we are not using extrapolation)
    //lgmath::se3::Transformation T0 = lgmath::se3::Transformation(T_w_p * T_p_r);

    // TODO: Set whether to use mpc extrapolation as a config param (though there is almost never a good reason not to use it)

    //Convert to x,y,z,roll, pitch, yaw
    std::tuple<double, double, double, double, double, double> robot_pose = T2xyzrpy(T0);
    CLOG(DEBUG, "mpc_debug.cbit") << "The Current Robot Pose (from planning) is - x: " << std::get<0>(robot_pose) << " y: " << std::get<1>(robot_pose) << " yaw: " << std::get<5>(robot_pose);

    CLOG(DEBUG, "mpc_debug.cbit") << "The Current Robot State Transform is: : " << T0;
    // Need to also invert the robot state to make it T_vi instead of T_iv as this is how the MPC problem is structured
    lgmath::se3::Transformation T0_inv = T0.inverse();
    CLOG(DEBUG, "mpc_debug.cbit") << "The Inverted Current Robot State Using Direct Robot Values is: " << T0_inv;
    // End of pose extrapolation


    // Calculate which T_ref measurements to used based on the current path solution
    CLOG(INFO, "mpc.cbit") << "Attempting to generate T_ref measurements";
    auto meas_result = GenerateReferenceMeas2(cbit_path_ptr, robot_pose, K,  DT, VF);
    auto measurements = meas_result.measurements;
    bool point_stabilization = meas_result.point_stabilization;


    // Experimental, corridor MPC reference measurement generation:
    CLOG(WARNING, "mpc.cbit") << "Attempting to generate T_ref measurements";
    auto meas_result3 = GenerateReferenceMeas3(global_path_ptr, corridor_ptr, robot_pose, K,  DT, VF, curr_sid);
    auto measurements3 = meas_result3.measurements;
    bool point_stabilization3 = meas_result3.point_stabilization;
    std::vector<double> barrier_q_left = meas_result3.barrier_q_left;
    std::vector<double> barrier_q_right = meas_result3.barrier_q_right;
    // END of experimental code

    std::vector<lgmath::se3::Transformation> ref_pose_vec1;
    for (int i = 0; i<measurements.size(); i++)
    {
      ref_pose_vec1.push_back(measurements[i].inverse());
    }
    std::vector<lgmath::se3::Transformation> ref_pose_vec2;
    for (int i = 0; i<measurements3.size(); i++)
    {
      ref_pose_vec2.push_back(measurements3[i].inverse());
    }



<<<<<<< HEAD
=======

    // Create and solve the STEAM optimization problem
    std::vector<lgmath::se3::Transformation> mpc_poses;
    try
    {
      CLOG(INFO, "mpc.cbit") << "Attempting to solve the MPC problem";
      // Solve using corridor mpc
      auto mpc_result = SolveMPC2(applied_vel, T0, measurements3, measurements, barrier_q_left, barrier_q_right, K, DT, VF, lat_noise_vect, pose_noise_vect, vel_noise_vect, accel_noise_vect, kin_noise_vect, point_stabilization3, pose_error_weight, vel_error_weight, acc_error_weight, kin_error_weight, lat_error_weight);
      // Solve using tracking mpc
      //auto mpc_result = SolveMPC2(applied_vel, T0, measurements, measurements, barrier_q_left, barrier_q_right, K, DT, VF, lat_noise_vect, pose_noise_vect, vel_noise_vect, accel_noise_vect, kin_noise_vect, point_stabilization3, pose_error_weight, acc_error_weight, kin_error_weight, lat_error_weight);
      //auto mpc_result = SolveMPC(applied_vel, T0, measurements, K, DT, VF, pose_noise_vect, vel_noise_vect, accel_noise_vect, kin_noise_vect, point_stabilization); // Tracking controller version
      applied_vel = mpc_result.applied_vel; // note dont re-declare applied vel here
      mpc_poses = mpc_result.mpc_poses;
      CLOG(INFO, "mpc.cbit") << "Successfully solved MPC problem";
    }
    catch(...)
    {
      CLOG(ERROR, "mpc.cbit") << "STEAM Optimization Failed; Commanding to Stop the Vehicle";
      applied_vel(0) = 0.0;
      applied_vel(1) = 0.0;
    }

    //CLOG(ERROR, "mpc.cbit") << "The linear velocity is:  " << applied_vel(0) << " The angular vel is: " << applied_vel(1);
 
>>>>>>> 0fde636f
    // If required, saturate the output velocity commands based on the configuration limits
    CLOG(INFO, "mpc.cbit") << "Saturating the velocity command if required";
    Eigen::Matrix<double, 2, 1> saturated_vel = SaturateVel2(applied_vel, config_->max_lin_vel, config_->max_ang_vel);
    CLOG(INFO, "mpc.cbit") << "The Saturated linear velocity is:  " << saturated_vel(0) << " The angular vel is: " << saturated_vel(1);
    
    // Store the result in memory so we can use previous state values to re-initialize and extrapolate the robot pose in subsequent iterations
    vel_history.erase(vel_history.begin());
    vel_history.push_back(saturated_vel);

    // Store the current robot state in the robot state path so it can be visualized
    robot_poses.push_back(T_w_p * T_p_r);

    // Send the robot poses and mpc prediction to rviz
    visualize(stamp, T_w_p, T_p_r, T_p_r_extp, T_p_r_extp2, mpc_poses, robot_poses, ref_pose_vec1, ref_pose_vec2);

    // return the computed velocity command for the first time step
    Command command;
    command.linear.x = saturated_vel(0) * 1.1; // * 1.1 Added to compensate for bad grizzly internal controller config
    command.angular.z = saturated_vel(1);

    // Temporary modification by Jordy to test calibration of hte grizzly controller
    CLOG(DEBUG, "grizzly_controller_tests.cbit") << "Twist Linear Velocity: " << saturated_vel(0);
    CLOG(DEBUG, "grizzly_controller_tests.cbit") << "Twist Angular Velocity: " << saturated_vel(1);
    // End of modification
    
    CLOG(INFO, "mpc.cbit")
      << "Final control command: [" << command.linear.x << ", "
      << command.linear.y << ", " << command.linear.z << ", "
      << command.angular.x << ", " << command.angular.y << ", "
      << command.angular.z << "]";

    return command;
  }
  // Otherwise stop the robot
  else
  {
    CLOG(INFO, "mpc.cbit") << "There is not a valid plan yet, returning zero velocity commands";

    applied_vel << 0.0, 0.0;
    vel_history.erase(vel_history.begin());
    vel_history.push_back(applied_vel);
    return Command();
  }
}


// Function for grabbing the robots velocity in planning frame, transform of robot into planning frame, and transform of planning frame to world frame
auto CBIT::getChainInfo(RobotState& robot_state) -> ChainInfo {
  auto& chain = *robot_state.chain;
  auto lock = chain.guard();
  const auto stamp = chain.leaf_stamp();
  const auto w_p_r_in_r = chain.leaf_velocity();
  const auto T_p_r = chain.T_leaf_trunk().inverse();
  const auto T_w_p = chain.T_start_trunk();
  const auto T_w_v_odo = chain.T_start_petiole();
  const auto T_r_v_odo = chain.T_leaf_petiole();
  const auto curr_sid = chain.trunkSequenceId();
  return ChainInfo{stamp, w_p_r_in_r, T_p_r, T_w_p, T_w_v_odo, T_r_v_odo, curr_sid};
}

// Visualizing robot pose and the planned paths in rviz
void CBIT::visualize(const tactic::Timestamp& stamp, const tactic::EdgeTransform& T_w_p, const tactic::EdgeTransform& T_p_r, const tactic::EdgeTransform& T_p_r_extp, const tactic::EdgeTransform& T_p_r_extp_mpc, std::vector<lgmath::se3::Transformation> mpc_prediction, std::vector<lgmath::se3::Transformation> robot_prediction, std::vector<lgmath::se3::Transformation> ref_pose_vec1, std::vector<lgmath::se3::Transformation> ref_pose_vec2)
{
  /// Publish the current frame for planning
  {
    Eigen::Affine3d T(T_w_p.matrix());
    auto msg = tf2::eigenToTransform(T);
    msg.header.stamp = rclcpp::Time(stamp);
    msg.header.frame_id = "world";
    msg.child_frame_id = "planning frame";
    tf_bc_->sendTransform(msg);
  }

  /// Publish the current robot in the planning frame
  {
    Eigen::Affine3d T(T_p_r.matrix());
    auto msg = tf2::eigenToTransform(T);
    msg.header.frame_id = "planning frame";
    msg.header.stamp = rclcpp::Time(stamp);
    msg.child_frame_id = "robot planning";
    tf_bc_->sendTransform(msg);
  }

  // Publish robot pose extrapolated using odometry
  {
    Eigen::Affine3d T(T_p_r_extp.matrix());
    auto msg = tf2::eigenToTransform(T);
    msg.header.frame_id = "planning frame";
    msg.header.stamp = rclcpp::Time(stamp);
    msg.child_frame_id = "robot planning (extrapolated)";
    tf_bc_->sendTransform(msg);
  }

  // Publish MPC extrapolated current robot pose
  {
    Eigen::Affine3d T(T_p_r_extp_mpc.matrix());
    auto msg = tf2::eigenToTransform(T);
    msg.header.frame_id = "planning frame";
    msg.header.stamp = rclcpp::Time(stamp);
    msg.child_frame_id = "robot planning (extrapolated) mpc";
    tf_bc_->sendTransform(msg);
  }

  /// Publishing the MPC horizon prediction
  {
    nav_msgs::msg::Path mpc_path;
    mpc_path.header.frame_id = "world";
    mpc_path.header.stamp = rclcpp::Time(stamp);
    auto& poses = mpc_path.poses;

    // intermediate states
    for (unsigned i = 0; i < mpc_prediction.size(); ++i) {
      auto& pose = poses.emplace_back();
      pose.pose = tf2::toMsg(Eigen::Affine3d(mpc_prediction[i].matrix()));
    }
    mpc_path_pub_->publish(mpc_path);
  }

  /// Publishing the history of the robots actual pose
  {
    nav_msgs::msg::Path robot_path;
    robot_path.header.frame_id = "world";
    robot_path.header.stamp = rclcpp::Time(stamp);
    auto& poses = robot_path.poses;

    // intermediate states
    for (unsigned i = 0; i < robot_prediction.size(); ++i) {
      auto& pose = poses.emplace_back();
      pose.pose = tf2::toMsg(Eigen::Affine3d(robot_prediction[i].matrix()));
    }
    robot_path_pub_->publish(robot_path);
  }


  // Attempting to publish the actual path which we are receiving from the shared pointer in the cbitplanner
  // The path is stored as a vector of se3 Pose objects from cbit/utils, need to iterate through and construct proper ros2 nav_msgs PoseStamped

  {
    nav_msgs::msg::Path path;
    path.header.frame_id = "world";
    path.header.stamp = rclcpp::Time(stamp);
    auto& poses = path.poses;

    // iterate through the path
    //CLOG(INFO, "path_planning.cbit") << "Trying to publish the path, the size is: " << (*cbit_path_ptr).size();
    geometry_msgs::msg::Pose test_pose;
    for (unsigned i = 0; i < (*cbit_path_ptr).size(); ++i)
    {
      auto& pose = poses.emplace_back();
      //pose.pose = tf2::toMsg(Eigen::Affine3d(T_p_i_vec[i].matrix())); // Example for how to grab the transform from a transform with covariance data type
      test_pose.position.x = (*cbit_path_ptr)[i].x;
      test_pose.position.y = (*cbit_path_ptr)[i].y;
      test_pose.position.z = (*cbit_path_ptr)[i].z;
      test_pose.orientation.x = 0.0;
      test_pose.orientation.y = 0.0;
      test_pose.orientation.z = 0.0;
      test_pose.orientation.w = 1.0;
      pose.pose = test_pose;
    }

    path_pub_->publish(path);
  }



  // Attempting to Publish the left and right dynamic corridor for the current path homotopy class
  {
    nav_msgs::msg::Path corridor_left;
    corridor_left.header.frame_id = "world";
    corridor_left.header.stamp = rclcpp::Time(stamp);
    auto& poses_l = corridor_left.poses;

    nav_msgs::msg::Path corridor_right;
    corridor_right.header.frame_id = "world";
    corridor_right.header.stamp = rclcpp::Time(stamp);
    auto& poses_r = corridor_right.poses;

    // iterate through the corridor paths
    geometry_msgs::msg::Pose test_pose_l;
    geometry_msgs::msg::Pose test_pose_r;
    for (unsigned i = 0; i < corridor_ptr->x_left.size(); i++) 
    {
      //lhs
      auto& pose_l = poses_l.emplace_back();
      test_pose_l.position.x = corridor_ptr->x_left[i];
      test_pose_l.position.y = corridor_ptr->y_left[i];
      test_pose_l.position.z = 0.0; // setting this 0.0 for now for flat world assumption, but long term we might want to add a z component
      test_pose_l.orientation.x = 0.0;
      test_pose_l.orientation.y = 0.0;
      test_pose_l.orientation.z = 0.0;
      test_pose_l.orientation.w = 1.0;
      pose_l.pose = test_pose_l;

      // rhs
      auto& pose_r = poses_r.emplace_back();
      test_pose_r.position.x = corridor_ptr->x_right[i];
      test_pose_r.position.y = corridor_ptr->y_right[i];
      test_pose_r.position.z = 0.0; // setting this 0.0 for now for flat world assumption, but long term we might want to add a z component
      test_pose_r.orientation.x = 0.0;
      test_pose_r.orientation.y = 0.0;
      test_pose_r.orientation.z = 0.0;
      test_pose_r.orientation.w = 1.0;
      pose_r.pose = test_pose_r;
    }

    corridor_pub_l_->publish(corridor_left);
    corridor_pub_r_->publish(corridor_right);
  }

  // Attempting to Publish the reference poses used in the mpc optimization as a pose array
  {
    // create a PoseArray message
    geometry_msgs::msg::PoseArray pose_array_msg;
    pose_array_msg.header.frame_id = "world";

    // fill the PoseArray with some sample poses
    for (int i = 0; i < ref_pose_vec1.size(); i++) {
        geometry_msgs::msg::Pose pose;
        auto T1 = ref_pose_vec1[i].matrix();
        pose.position.x = T1(0,3);
        pose.position.y = T1(1,3);;
        pose.position.z = T1(2,3);;
        pose.orientation.w = 1.0;
        pose_array_msg.poses.push_back(pose);
    }
    ref_pose_pub1_->publish(pose_array_msg);
  }

    // Attempting to Publish the reference poses used in the mpc optimization as a pose array
  {
    // create a PoseArray message
    geometry_msgs::msg::PoseArray pose_array_msg;
    pose_array_msg.header.frame_id = "world";

    // fill the PoseArray with some sample poses
    for (int i = 0; i < ref_pose_vec2.size(); i++) {
        geometry_msgs::msg::Pose pose;
        auto T2 = ref_pose_vec2[i].matrix();
        pose.position.x = T2(0,3);
        pose.position.y = T2(1,3);;
        pose.position.z = T2(2,3);;
        pose.orientation.w = 1.0;
        pose_array_msg.poses.push_back(pose);
    }
    ref_pose_pub2_->publish(pose_array_msg);
  }
  return;
}


// Function for converting a p,q coordinate value into a euclidean coordinate using the pre-processed path to follow
Node CBIT::curve_to_euclid(Node node)
{
  double p_val = node.p;
  double q_val = node.q;
  int p_ind =  bisection(global_path_ptr->p, p_val);

  // Linearly interpolate a Euclidean Pose using the euclidean path and the relative p_val,q_val
  // TODO: need to use steam or lgmath se(3) classes for these poses, for now just using a vector
  Pose pose_c = lin_interpolate(p_ind, p_val);

  double x_i = pose_c.x - sin(pose_c.yaw)*q_val;
  double y_i = pose_c.y + cos(pose_c.yaw)*q_val;

  // Experimental, also interpolate the z value
  double z_i = pose_c.z; //+ cos(pose_c.yaw)*q_val; // I think here we just want to set the z to whatever the pose_c.z value

  return Node(x_i,y_i,z_i);
}

Pose CBIT::lin_interpolate(int p_ind, double p_val)
{
  double p_max = global_path_ptr->p[(global_path_ptr->p.size() - 1)]; //TODO: Replace this with se(3)
  double p_lower;
  double p_upper;
  if (p_val >= p_max) // if p_val is exactly the max (goal p) then return the final euclid pose
  {
    return Pose(global_path_ptr->path[(global_path_ptr->path.size() - 1)]);
  }

  else
  {
    p_upper = global_path_ptr->p[p_ind + 1];
    p_lower = global_path_ptr->p[p_ind];
  }

  Pose start_pose = global_path_ptr->path[p_ind];
  Pose end_pose = global_path_ptr->path[p_ind + 1];

  double x_c = start_pose.x + ((p_val - p_lower) / (p_upper - p_lower)) * (end_pose.x - start_pose.x);
  double y_c = start_pose.y + ((p_val - p_lower) / (p_upper - p_lower)) * (end_pose.y - start_pose.y);
  double z_c = start_pose.z + ((p_val - p_lower) / (p_upper - p_lower)) * (end_pose.z - start_pose.z);

  // For angles, we dont really care about roll and pitch, these can be left 0 (atleast for now)
  // For yaw need to be very careful of angle wrap around problem:
  double angle_difference = std::fmod((std::fmod((end_pose.yaw - start_pose.yaw),(2.0*M_PI)) + (3.0*M_PI)),(2.0*M_PI)) - M_PI; // CHECK THIS!
  double yaw_c = start_pose.yaw + ((p_val - p_lower) / (p_upper - p_lower)) * angle_difference;

  return Pose({x_c, y_c, z_c, 0.0, 0.0, yaw_c});

}


struct CBIT::collision_result CBIT::discrete_collision_v2(double discretization, Node start, Node end)
{
    // We dynamically determine the discretization based on the length of the edge
    discretization = ceil(calc_dist(start, end) * discretization);

    // Generate discretized test nodes
    std::vector<double> p_test;
    std::vector<double> q_test;

    double p_step = fabs(end.p - start.p) / discretization;
    double q_step = fabs(end.q - start.q) / discretization;
    
    p_test.push_back(start.p);
    q_test.push_back(start.q);

    for (int i = 0; i < discretization-1; i++)
    {
        p_test.push_back(p_test[i] + p_step*sgn(end.p-start.p) );
        q_test.push_back(q_test[i] + q_step*sgn(end.q-start.q) );
    }
    p_test.push_back(end.p);
    q_test.push_back(end.q);



    // Loop through the test curvilinear points, convert to euclid, collision check obstacles
    Node curv_pt;
    for (int i = 0; i < p_test.size(); i++)
    {
        curv_pt = Node(p_test[i], q_test[i]);

        // Convert to euclid TODO:
        //Node euclid_pt = curv_pt; // DEBUG DO NOT LEAVE THIS HERE, NEED TO REPLACE WITH COLLISION CHECK FUNCTION
        Node euclid_pt = curve_to_euclid(curv_pt);

        if (costmap_col_tight(euclid_pt))
        {
          return {true, curv_pt};
        }
        

    }

    return {false, curv_pt};
}


// This collision check is only used at the end of each batch and determines whether the path should be rewired using the bare minimum obstacle distance
// Under normal operation we plan paths around a slightly more conservative buffer around each obstacle (equal to influence dist + min dist)
bool CBIT::costmap_col_tight(Node node)
{
  //CLOG(DEBUG, "path_planning.cbit_planner") << "Original Node: x: " << node.p << " y: " << node.q << " z: " << node.z;
  Eigen::Matrix<double, 4, 1> test_pt({node.p, node.q, node.z, 1});

  // I am no longer temporally filtering here, instead this takes place in the costmap itself in the change detection module
  // This means the costmap and transform size should never be more than 1
  //for (int i = 0; i < cbit_costmap_ptr->T_c_w_vect.size(); i++)
  //{


  auto collision_pt = costmap_ptr->T_c_w * test_pt;

  // Round the collision point x and y values down to the nearest grid resolution so that it can be found in the obstacle unordered_map
  float x_key = floor(collision_pt[0] / costmap_ptr->grid_resolution) * costmap_ptr->grid_resolution;
  float y_key = floor(collision_pt[1] / costmap_ptr->grid_resolution) * costmap_ptr->grid_resolution;

  //CLOG(DEBUG, "path_planning.cbit_planner") << "X_key:  " << x_key;
  //CLOG(DEBUG, "path_planning.cbit_planner") << "Y_key:  " << y_key;

  float grid_value;

  // Check to see if the point is in the obstacle map
  // We need to use a try/catch in this metod as if the key value pair doesnt exist (it usually wont) we catch an out of range error
  try 
  {
  // Block of code to try
    grid_value = costmap_ptr->obs_map.at(std::pair<float, float> (x_key, y_key));
    //CLOG(ERROR, "path_planning.cbit_planner") << "Key Value:  " << grid_value;
  }
  catch (std::out_of_range) 
  {
    grid_value = 0.0;
  }

  if (grid_value >= 0.89) // By switching this from > 0.0 to 0.9, we effectively only collision check the path out to the "minimum_distance" obs config param
  {
    return true;
  }
  //}

  // If we make it here can return false for no collision
  return false;
}

}  // namespace path_planning
}  // namespace vtr<|MERGE_RESOLUTION|>--- conflicted
+++ resolved
@@ -456,8 +456,6 @@
 
 
 
-<<<<<<< HEAD
-=======
 
     // Create and solve the STEAM optimization problem
     std::vector<lgmath::se3::Transformation> mpc_poses;
@@ -480,9 +478,9 @@
       applied_vel(1) = 0.0;
     }
 
-    //CLOG(ERROR, "mpc.cbit") << "The linear velocity is:  " << applied_vel(0) << " The angular vel is: " << applied_vel(1);
- 
->>>>>>> 0fde636f
+    CLOG(INFO, "mpc.cbit") << "The linear velocity is:  " << applied_vel(0) << " The angular vel is: " << applied_vel(1);
+
+
     // If required, saturate the output velocity commands based on the configuration limits
     CLOG(INFO, "mpc.cbit") << "Saturating the velocity command if required";
     Eigen::Matrix<double, 2, 1> saturated_vel = SaturateVel2(applied_vel, config_->max_lin_vel, config_->max_ang_vel);
@@ -502,7 +500,6 @@
     Command command;
     command.linear.x = saturated_vel(0) * 1.1; // * 1.1 Added to compensate for bad grizzly internal controller config
     command.angular.z = saturated_vel(1);
-
     // Temporary modification by Jordy to test calibration of hte grizzly controller
     CLOG(DEBUG, "grizzly_controller_tests.cbit") << "Twist Linear Velocity: " << saturated_vel(0);
     CLOG(DEBUG, "grizzly_controller_tests.cbit") << "Twist Angular Velocity: " << saturated_vel(1);
